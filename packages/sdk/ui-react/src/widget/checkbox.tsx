--- conflicted
+++ resolved
@@ -43,14 +43,13 @@
   '& > input[type="checkbox"]': {
     cursor: 'pointer',
     width: '16px',
-<<<<<<< HEAD
-    opacity: 0
-  },
-=======
     height: '16px',
     margin: 0,
     opacity: 0,
->>>>>>> 48fd5428
+
+    '&:focus ~ label': {
+      outline: `1px solid ${Colors.CHECKBOX_BORDER_FOCUS_DARK}`
+    },
 
     '&:checked + span.img-unchecked': {
       display: 'none'
@@ -60,17 +59,11 @@
       display: 'inline-block'
     },
 
-<<<<<<< HEAD
     '[data-checked="true"]::after': {
       backgroundColor: Colors.C10,
       backgroundImage: `url('data:image/svg+xml;utf8,<svg width="12px" height="12px" viewBox="0 0 16 16" version="1.1" xmlns="http://www.w3.org/2000/svg" xmlns:xlink="http://www.w3.org/1999/xlink"><g><polygon fill="#ffffff" id="path-1" points="13.6484375 3.6484375 14.3515625 4.3515625 6 12.7109375 1.6484375 8.3515625 2.3515625 7.6484375 6 11.2890625"/></g></svg>')`,
-    }
-  },
+    },
 
-  // when the hidden checkbox is focused, apply a focus style to the label
-  '& > input[type="checkbox"]:focus + label': {
-    outline: '-webkit-focus-ring-color auto 5px'
-=======
     '&:checked:disabled ~ img.img-checked-disabled': {
       display: 'inline-block'
     },
@@ -111,7 +104,6 @@
     backgroundColor: Colors.CHECKBOX_UNCHECKED_BG_DARK,
     border: `solid 1px ${Colors.CHECKBOX_UNCHECKED_BORDER_DARK}`,
     boxSizing: 'border-box'
->>>>>>> 48fd5428
   }
 });
 
@@ -148,14 +140,10 @@
     const { checked, label, id, onChange, className, inputClass, tabIndex } = this.props;
     return (
       <div className={ `${className} checkbox-comp` } { ...CSS }>
-<<<<<<< HEAD
-        <input className={className} type="checkbox" checked={ checked } onChange={ onChange } id={ id } tabIndex={ tabIndex }/>
-=======
-        <input className={ className } type="checkbox" checked={ checked } onChange={ onChange } id={ id } />
+        <input className={ className } type="checkbox" checked={ checked } onChange={ onChange } id={ id } tabIndex={ tabIndex } />
         <span className="img-unchecked"></span>
         <img className="img-checked" src={ CHECKED_BOX_URI } />
         <img className="img-checked-disabled" src={ CHECKED_BOX_DISABLED_URI } />
->>>>>>> 48fd5428
         <label htmlFor={ id } data-checked={ checked }>{ label }</label>
       </div>
     );
