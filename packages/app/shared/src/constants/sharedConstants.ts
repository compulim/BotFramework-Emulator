//
// Copyright (c) Microsoft. All rights reserved.
// Licensed under the MIT license.
//
// Microsoft Bot Framework: http://botframework.com
//
// Bot Framework Emulator Github:
// https://github.com/Microsoft/BotFramwork-Emulator
//
// Copyright (c) Microsoft Corporation
// All rights reserved.
//
// MIT License:
// Permission is hereby granted, free of charge, to any person obtaining
// a copy of this software and associated documentation files (the
// "Software"), to deal in the Software without restriction, including
// without limitation the rights to use, copy, modify, merge, publish,
// distribute, sublicense, and/or sell copies of the Software, and to
// permit persons to whom the Software is furnished to do so, subject to
// the following conditions:
//
// The above copyright notice and this permission notice shall be
// included in all copies or substantial portions of the Software.
//
// THE SOFTWARE IS PROVIDED ""AS IS"", WITHOUT WARRANTY OF ANY KIND,
// EXPRESS OR IMPLIED, INCLUDING BUT NOT LIMITED TO THE WARRANTIES OF
// MERCHANTABILITY, FITNESS FOR A PARTICULAR PURPOSE AND
// NONINFRINGEMENT. IN NO EVENT SHALL THE AUTHORS OR COPYRIGHT HOLDERS BE
// LIABLE FOR ANY CLAIM, DAMAGES OR OTHER LIABILITY, WHETHER IN AN ACTION
// OF CONTRACT, TORT OR OTHERWISE, ARISING FROM, OUT OF OR IN CONNECTION
// WITH THE SOFTWARE OR THE USE OR OTHER DEALINGS IN THE SOFTWARE.
//

export namespace SharedConstants {
  export const NOTIFICATION_FROM_MAIN = 'NOTIFICATION_FROM_MAIN';
  export const TEMP_BOT_IN_MEMORY_PATH = 'TEMP_BOT_IN_MEMORY';

  /** Names of commands used in both main and client */
  export namespace Commands {
    export namespace Bot {
      export const Create = 'bot:create';
      export const Save = 'bot:save';
      export const Open = 'bot:open';
      export const SetActive = 'bot:set-active';
      export const RestartEndpointService = 'bot:restart-endpoint-service';
      export const Close = 'bot:close';
      export const AddOrUpdateService = 'bot:add-or-update-service';
      export const RemoveService = 'bot:remove-service';
      export const PatchBotList = 'bot:list:patch';
      export const Switch = 'bot:switch';
      export const OpenBrowse = 'bot:browse-open';
      export const SyncBotList = 'bot:list:sync';
      export const OpenSettings = 'bot-settings:open';
      export const Load = 'bot:load';
    }

    export namespace ClientInit {
      export const Loaded = 'client:loaded';
      export const PostWelcomeScreen = 'client:post-welcome-screen';
    }

    export namespace Electron {
      export const ShowMessageBox = 'shell:show-message-box';
      export const ShowOpenDialog = 'shell:show-open-dialog';
      export const ShowSaveDialog = 'shell:show-save-dialog';
      export const UpdateFileMenu = 'menu:update-file-menu';
      export const SetFullscreen = 'electron:set-fullscreen';
      export const SetTitleBar = 'electron:set-title-bar';
      export const DisplayContextMenu = 'electron:display-context-menu';
      export const OpenExternal = 'electron:open-external';
      export const ToggleDevTools = 'shell:toggle-inspector-devtools';
      export const UpdateAvailable = 'shell:update-downloaded';
      export const UpdateNotAvailable = 'shell:update-not-available';
      export const ShowAboutDialog = 'shell:about';
    }

    export namespace Emulator {
      export const SaveTranscriptToFile = 'emulator:save-transcript-to-file';
      export const FeedTranscriptFromDisk = 'emulator:feed-transcript:disk';
      export const FeedTranscriptFromMemory = 'emulator:feed-transcript:deep-link';
      export const GetSpeechToken = 'speech-token:get';
      export const NewTranscript = 'transcript:new';
      export const NewLiveChat = 'livechat:new';
      export const OpenTranscript = 'transcript:open';
      export const PromptToOpenTranscript = 'transcript:prompt-open';
      export const ReloadTranscript = 'transcript:reload';
      export const OpenChatFile = 'chat:open';
      export const AppendToLog = 'log:append';
    }

    export namespace Extension {
      export const Connect = 'shell:extension-connect';
      export const Disconnect = 'shell:extension-disconnect';
    }

    export namespace File {
      export const Read = 'file:read';
      export const Write = 'file:write';
      export const SanitizeString = 'file:sanitize-string';
      export const Clear = 'file:clear';
      export const Add = 'file:add';
      export const Remove = 'file:remove';
      export const Changed = 'file:changed';
    }

    export namespace Azure {
      export const RetrieveArmToken = 'azure:retrieve-arm-token';
      export const PersistAzureLoginChanged = 'azure:persist-azure-login-changed';
      export const SignUserOutOfAzure = 'azure:sign-user-out';
    }

    export namespace Misc {
      export const GetStoreState = 'store:get-state';
    }

    export namespace Ngrok {
      export const Reconnect: string = 'ngrok:reconnect';
    }

    export namespace Notifications {
<<<<<<< HEAD
      export const Add: string = 'notification:add';
      export const Remove: string = 'notification:remove';
=======
      export const Add = 'notification:add';
>>>>>>> c40db89e
    }

    export namespace OAuth {
      export const SendTokenResponse = 'oauth:send-token-response';
      export const CreateOAuthWindow = 'oauth:create-oauth-window';
    }

    export namespace Settings {
      export const SaveAppSettings = 'app:settings:save';
      export const LoadAppSettings = 'app:settings:load';
      export const ReceiveGlobalSettings = 'receive-global-settings';
    }

    export namespace UI {
      export const ShowWelcomePage = 'welcome-page:show';
      export const ShowBotCreationDialog = 'bot-creation:show';
      export const ShowSecretPromptDialog = 'secret-prompt:show';
      export const SwitchNavBarTab = 'navbar:switch-tab';
      export const ShowExplorer = 'shell:show-explorer';
      export const ShowServices = 'shell:show-services';
      export const ShowAppSettings = 'shell:show-app-settings';
      export const SwitchTheme = 'shell:switchTheme';
      export const SignInToAzure = 'shell:signInToAzure';
      export const ArmTokenReceivedOnStartup = 'shell:armTokenReceivedOnStartup';
    }
  }
}<|MERGE_RESOLUTION|>--- conflicted
+++ resolved
@@ -114,16 +114,12 @@
     }
 
     export namespace Ngrok {
-      export const Reconnect: string = 'ngrok:reconnect';
+      export const Reconnect = 'ngrok:reconnect';
     }
 
     export namespace Notifications {
-<<<<<<< HEAD
-      export const Add: string = 'notification:add';
-      export const Remove: string = 'notification:remove';
-=======
       export const Add = 'notification:add';
->>>>>>> c40db89e
+      export const Remove = 'notification:remove';
     }
 
     export namespace OAuth {
