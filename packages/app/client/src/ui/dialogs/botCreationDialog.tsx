import * as React from 'react';
import { css } from 'glamor';
import { uniqueId, IBotConfig, IEndpointService, ServiceType } from '@bfemulator/sdk-shared';

import * as BotActions from '../../data/action/botActions';
import * as NavBarActions from '../../data/action/navBarActions';
import * as Constants from '../../constants';
import { CommandService } from '../../platform/commands/commandService';
import store from '../../data/store';
import { Fonts, Colors, PrimaryButton, TextInputField, MediumHeader, Row, RowAlignment, RowJustification, Column, Checkbox } from '@bfemulator/ui-react';
import { DialogService } from './service/index';
import { ActiveBotHelper } from '../helpers/activeBotHelper';
import { GenericDocument } from '../layout';

const CSS = css({
  backgroundColor: Colors.DIALOG_BACKGROUND_DARK,
  padding: '32px',
  width: '100%',

  '& .multi-input-row > *': {
    marginLeft: '8px'
  },

  '& .multi-input-row > *:first-child': {
    marginLeft: 0
  },

  '& .button-row': {
    marginTop: '48px'
  },

  '& .bot-create-header': {
    color: Colors.DIALOG_FOREGROUND_DARK,
    marginBottom: '16px'
  },

  '& .secret-checkbox': {
    paddingBottom: '8px',
    color: Colors.DIALOG_FOREGROUND_DARK
  },

  '& .bot-creation-input': {
    border: `solid 1px ${Colors.DIALOG_INPUT_BORDER_DARK}`
  },

  '& .text-input-label, & input': {
    color: Colors.INPUT_TEXT_DARK
  },

  '& input::placeholder': {
    color: Colors.INPUT_PLACEHOLDER_TEXT_DARK
  },

  '& .bot-creation-cta': {
    minWidth: 0,
    whiteSpace: 'nowrap',
    textOverflow: 'ellipsis',
    overflow: 'hidden',
    textDecoration: 'none',
    color: Colors.APP_HYPERLINK_FOREGROUND_DARK,
    flexShrink: 0,

    ':hover': {
      color: Colors.APP_HYPERLINK_FOREGROUND_DARK
    }
  },

  '& .small-input': {
    width: '200px',
    flexShrink: 0
  },

  '& .secret-row': {
    paddingLeft: '24px',

    '& > .secret-input': {
      width: '176px'  // 200 - 24px
    }
  }
});

export interface BotCreationDialogState {
  bot: IBotConfig;
  endpoint: IEndpointService;
  secret: string;
  secretEnabled: boolean;
  secretsMatch: boolean;
  secretConfirmation: string;
}

export default class BotCreationDialog extends React.Component<{}, BotCreationDialogState> {
  constructor(props, context) {
    super(props, context);

    this.state = {
      bot: {
        name: '',
        description: '',
<<<<<<< HEAD
        secretKey: '',
        services: []
=======
        services: [],
        path: ''
>>>>>>> 343bc04d
      },
      endpoint: {
        type: ServiceType.Endpoint,
        name: '',
        id: uniqueId(),
        appId: '',
        appPassword: '',
        endpoint: ''
      },
      secret: '',
      secretEnabled: false,
      secretsMatch: false,
      secretConfirmation: ''
    };
  }

  private onChangeEndpoint = (e) => {
    const endpoint = { ...this.state.endpoint, endpoint: e.target.value, name: e.target.value };
    this.setState({ endpoint });
  }

  private onChangeAppId = (e) => {
    const endpoint = { ...this.state.endpoint, appId: e.target.value };
    this.setState({ endpoint });
  }

  private onChangeAppPw = (e) => {
    const endpoint = { ...this.state.endpoint, appPassword: e.target.value };
    this.setState({ endpoint });
  }

  private onChangeName = (e) => {
    const bot = { ...this.state.bot, name: e.target.value };
    this.setState({ bot });
  }

  private onChangeBotLocation = (e) => {
    const bot = { ...this.state.bot, path: e.target.value };
    this.setState({ bot });
  }

  private onCancel = (e) => {
    DialogService.hideDialog();
  }

  private onToggleSecret = (e) => {
    this.setState({ secretEnabled: !this.state.secretEnabled, secret: '' });
  }

  private onConnect = (e) => {
    const endpoint: IEndpointService = {
      type: this.state.endpoint.type,
      name: this.state.endpoint.name.trim(),
      id: this.state.endpoint.id.trim(),
      appId: this.state.endpoint.appId.trim(),
      appPassword: this.state.endpoint.appPassword.trim(),
      endpoint: this.state.endpoint.endpoint.trim()
    };

    const bot: IBotConfig = {
      ...this.state.bot,
      name: this.state.bot.name.trim(),
      description: this.state.bot.description.trim(),
      services: [endpoint]
    };

    const secret = this.state.secretEnabled && this.state.secret ? this.state.secret : null;

    ActiveBotHelper.confirmAndCreateBot(bot, secret)
      .then(() => DialogService.hideDialog())
      .catch(err => console.error('Error during confirm and create bot.'));
  }

  private onSelectFolder = (e) => {
    const dialogOptions = {
      filters: [
        {
          name: "Bot Files",
          extensions: ['bot']
        }
      ],
      defaultPath: '',
      showsTagField: false,
      title: "Save as",
      buttonLabel: "Save"
    };

    CommandService.remoteCall('shell:showSaveDialog', dialogOptions)
      .then(path => {
        if (path) {
          const bot = { ...this.state.bot, path };
          this.setState({ bot });
        }
      })
      .catch(err => console.log('User cancelled choosing a bot folder: ', err));
  }

  private onChangeSecret = (e) => {
    this.setState({ secret: e.target.value, secretsMatch: e.target.value === this.state.secretConfirmation });
  }

  private onChangeSecretConfirmation = (e) => {
    this.setState({ secretConfirmation: e.target.value, secretsMatch: e.target.value === this.state.secret });
  }

  render(): JSX.Element {
    const secretCriteria = this.state.secretEnabled ? this.state.secret && this.state.secretsMatch : true;

    const requiredFieldsCompleted = this.state.bot
      && this.state.endpoint.endpoint
      && this.state.bot.name
      && this.state.bot.path
      && secretCriteria;

    return (
      <div { ...CSS }>
        <Column>
          <MediumHeader className="bot-create-header">Add a bot</MediumHeader>
          <Row className="multi-input-row" align={ RowAlignment.Center }>
            <TextInputField className="small-input" inputClass="bot-creation-input" value={ this.state.bot.name } onChange={ this.onChangeName } label={ 'Bot name' } required={ true } />
            <TextInputField inputClass="bot-creation-input" value={ this.state.bot.path } onChange={ this.onChangeBotLocation }
              label={ 'Location' } placeholder={ 'Choose a location for your bot configuration' } readOnly={ false } required={ true } />
            <a className="bot-creation-cta" href="javascript:void(0)" onClick={ this.onSelectFolder }>Browse...</a>
          </Row>
          <TextInputField inputClass="bot-creation-input" value={ this.state.endpoint.endpoint } onChange={ this.onChangeEndpoint }
            placeholder={ 'Enter a URL for your locally running bot' } label={ 'Endpoint URL' } required={ true } />
          <Row className="multi-input-row">
            <TextInputField className="small-input" inputClass="bot-creation-input" value={ this.state.endpoint.appId } onChange={ this.onChangeAppId } label={ 'MSA app ID' } placeholder={ 'Optional' } />
            <TextInputField className="small-input" inputClass="bot-creation-input" value={ this.state.endpoint.appPassword } onChange={ this.onChangeAppPw }
              label={ 'MSA app password' } placeholder={ 'Optional' } type={ 'password' } />
          </Row>
          <Checkbox className={ 'secret-checkbox' } checked={ this.state.secretEnabled } onChange={ this.onToggleSecret } label={ 'Encrypt your keys' } id={ 'bot-secret-checkbox' } />
          {
            this.state.secretEnabled &&
            <Row className="multi-input-row secret-row">
              <TextInputField className="secret-input" inputClass="bot-creation-input" value={ this.state.secret } onChange={ this.onChangeSecret }
                required={ this.state.secretEnabled } label={ 'Create a secret' } type={ 'password' } />
              <TextInputField className="secret-input secret-confirmation" inputClass="bot-creation-input" value={ this.state.secretConfirmation } onChange={ this.onChangeSecretConfirmation }
                required={ this.state.secretEnabled } label={ 'Confirm your secret' } type={ 'password' } error={ this.state.secret && !this.state.secretsMatch ? 'Secrets do not match' : null } />
            </Row>
          }
          <Row className="multi-input-row button-row" justify={ RowJustification.Right }>
            <PrimaryButton secondary text='Cancel' onClick={ this.onCancel } className="cancel-button" />
            <PrimaryButton text='Connect' onClick={ this.onConnect } disabled={ !requiredFieldsCompleted } className="connect-button" />
          </Row>
        </Column>
      </div>
    );
  }
}<|MERGE_RESOLUTION|>--- conflicted
+++ resolved
@@ -96,13 +96,9 @@
       bot: {
         name: '',
         description: '',
-<<<<<<< HEAD
         secretKey: '',
-        services: []
-=======
         services: [],
         path: ''
->>>>>>> 343bc04d
       },
       endpoint: {
         type: ServiceType.Endpoint,
