//
// Copyright (c) Microsoft. All rights reserved.
// Licensed under the MIT license.
//
// Microsoft Bot Framework: http://botframework.com
//
// Bot Framework Emulator Github:
// https://github.com/Microsoft/BotFramwork-Emulator
//
// Copyright (c) Microsoft Corporation
// All rights reserved.
//
// MIT License:
// Permission is hereby granted, free of charge, to any person obtaining
// a copy of this software and associated documentation files (the
// "Software"), to deal in the Software without restriction, including
// without limitation the rights to use, copy, modify, merge, publish,
// distribute, sublicense, and/or sell copies of the Software, and to
// permit persons to whom the Software is furnished to do so, subject to
// the following conditions:
//
// The above copyright notice and this permission notice shall be
// included in all copies or substantial portions of the Software.
//
// THE SOFTWARE IS PROVIDED ""AS IS"", WITHOUT WARRANTY OF ANY KIND,
// EXPRESS OR IMPLIED, INCLUDING BUT NOT LIMITED TO THE WARRANTIES OF
// MERCHANTABILITY, FITNESS FOR A PARTICULAR PURPOSE AND
// NONINFRINGEMENT. IN NO EVENT SHALL THE AUTHORS OR COPYRIGHT HOLDERS BE
// LIABLE FOR ANY CLAIM, DAMAGES OR OTHER LIABILITY, WHETHER IN AN ACTION
// OF CONTRACT, TORT OR OTHERWISE, ARISING FROM, OUT OF OR IN CONNECTION
// WITH THE SOFTWARE OR THE USE OR OTHER DEALINGS IN THE SOFTWARE.
//

import * as BotChat from 'botframework-webchat';

import { uniqueId } from '@bfemulator/sdk-shared';
import { Splitter } from '@bfemulator/ui-react';
import base64Url from 'base64url';
import { IEndpointService } from 'msbot/bin/schema';
import * as React from 'react';
import { connect } from 'react-redux';
import { BehaviorSubject } from 'rxjs';
import * as ChatActions from '../../../data/action/chatActions';
import { updateDocument } from '../../../data/action/editorActions';
import * as PresentationActions from '../../../data/action/presentationActions';
import { Document } from '../../../data/reducer/editor';
import { RootState } from '../../../data/store';

import { CommandServiceImpl } from '../../../platform/commands/commandServiceImpl';
import { SettingsService } from '../../../platform/settings/settingsService';
import ToolBar, { Button as ToolBarButton } from '../toolbar/toolbar';
import ChatPanel from './chatPanel/chatPanel';
import DetailPanel from './detailPanel/detailPanel';
import LogPanel from './logPanel/logPanel';
import PlaybackBar from './playbackBar/playbackBar';
import { debounce } from '../../../utils';
import * as styles from './emulator.scss';

const { encode } = base64Url;

export type EmulatorMode = 'transcript' | 'livechat';

interface EmulatorProps {
  clearLog?: (documentId: string) => void;
  conversationId?: string;
  dirty?: boolean;
  document?: any;
  documentId?: string;
  enablePresentationMode?: (enabled: boolean) => void;
  endpointId?: string;
  endpointService?: IEndpointService;
  mode?: EmulatorMode;
  newConversation?: (documentId: string, options: any) => void;
  pingDocument?: (documentId: string) => void;
  pingId?: number;
  presentationModeEnabled?: boolean;
  setInspectorObjects?: (documentId: string, objects: any) => void;
  updateDocument?: (documentId: string, updatedValues: any) => void;
}

class EmulatorComponent extends React.Component<EmulatorProps, {}> {
  private readonly onVerticalSizeChange = debounce((sizes) => {
    this.props.document.ui = {
      ...this.props.document.ui,
      verticalSplitter: sizes
    };
  }, 500);

  private readonly onHorizontalSizeChange = debounce((sizes) => {
    this.props.document.ui = {
      ...this.props.document.ui,
      horizontalSplitter: sizes
    };
  }, 500);

  constructor(props: EmulatorProps) {
    super(props);
  }

  shouldStartNewConversation(props?: any) {
    props = props || this.props;
    return !props.document.directLine ||
      (props.document.conversationId !== props.document.directLine.conversationId);
  }

  componentWillMount() {
    if (this.shouldStartNewConversation()) {
      this.startNewConversation();
    }
  }

  componentWillReceiveProps(nextProps: any) {
    if (!nextProps.document.directLine && this.props.document.documentId !== nextProps.document.documentId) {
      this.startNewConversation(nextProps).catch();
    }
    if (this.props.document.documentId !== nextProps.document.documentId) {
      this.props.pingDocument(nextProps.document.documentId);
    }
  }

  async startNewConversation(props?: any) {
    props = props || this.props;

    if (props.document.subscription) {
      props.document.subscription.unsubscribe();
    }
    const selectedActivity$ = new BehaviorSubject({});
    const subscription = selectedActivity$.subscribe((obj: any) => {
      if (obj && obj.activity) {
        this.props.setInspectorObjects(props.document.documentId, obj.activity);
      }
    });

    // TODO: Don't append mode
    const conversationId = `${ uniqueId() }|${ props.mode }`;
    const options = {
      conversationId,
      conversationMode: props.mode,
      endpointId: props.endpointId
    };

    if (props.document.directLine) {
      props.document.directLine.end();
    }

    this.initConversation(props, options, selectedActivity$, subscription);

    if (props.mode === 'transcript') {
      try {
        const conversation = await CommandServiceImpl.remoteCall(
          SharedConstants.Commands.Emulator.NewTranscript,
          conversationId
        );

        if (props.document && props.document.deepLink && props.document.activities) {
          try {
            // transcript was deep linked via protocol,
            // and should just be fed its own activities attached to the document
            await CommandServiceImpl.remoteCall(
<<<<<<< HEAD
              SharedConstants.Commands.Emulator.FeedTranscriptFromMemory,
=======
              'emulator:feed-transcript:deep-link',
>>>>>>> e47d745a
              conversation.conversationId,
              props.document.botId,
              props.document.userId,
              props.document.activities
            );
          } catch (err) {
            throw new Error(`Error while feeding deep-linked transcript to conversation: ${err}`);
          }
        } else {
          try {
            // the transcript is on disk, so its activities need to be read on the main side and fed in
            const fileInfo: { fileName: string, filePath: string } = await CommandServiceImpl.remoteCall(
              SharedConstants.Commands.Emulator.FeedTranscriptFromDisk,
              conversation.conversationId,
              props.document.botId,
              props.document.userId,
              props.document.documentId
            );

            this.props.updateDocument(this.props.documentId, { fileName: fileInfo.fileName });
          } catch (err) {
            throw new Error(`Error while feeding transcript on disk to conversation: ${err}`);
          }
        }
      } catch (err) {
        // TODO: surface error somewhere
        console.error('Error creating a new conversation for transcript mode: ', err);
      }
    }
  }

  initConversation(props: any, options: any, selectedActivity$: any, subscription: any) {
    const encodedOptions = encode(JSON.stringify(options));

    // TODO: We need to use encoded token because we need to pass both endpoint ID and conversation ID
    //       We should think about a better model to pass conversation ID from Web Chat to emulator core
    const directLine = new BotChat.DirectLine({
      secret: encodedOptions,
      domain: `${ SettingsService.emulator.url }/v3/directline`,
      webSocket: false
    });

    this.props.newConversation(props.documentId, {
      conversationId: options.conversationId,
      // webChatStore,
      directLine,
      selectedActivity$,
      subscription
    });
  }

  render(): JSX.Element {
    return this.props.presentationModeEnabled ? this.renderPresentationView() : this.renderDefaultView();
  }

  renderPresentationView(): JSX.Element {
    const transcriptMode = this.props.mode === 'transcript';
    const chatPanelChild = transcriptMode ? (
      <div className={ styles.presentationPlaybackDock }>
        <PlaybackBar/>
      </div>) : null;
    return (
      <div className={ styles.presentation }>
        <div className={ styles.presentationContent }>
          <ChatPanel mode={ this.props.mode } document={ this.props.document }
                     onStartConversation={ this.handleStartOverClick }/>
          { chatPanelChild }
        </div>
        <span className={ styles.closePresentationIcon } onClick={ () => this.handlePresentationClick(false) }></span>
      </div>
    );
  }

  renderDefaultView(): JSX.Element {
    return (
      <div className={ styles.emulator } key={ this.props.pingId }>
        {
          this.props.mode === 'livechat' &&
          <div className={ styles.header }>
            <ToolBar>
              <ToolBarButton visible={ true } title="Start Over" onClick={ this.handleStartOverClick }/>
              <ToolBarButton visible={ true } title="Save Transcript As..." onClick={ this.handleExportClick }/>
            </ToolBar>
          </div>
        }
        <div className={ `${styles.content} ${styles.vertical}` }>
          <Splitter orientation="vertical" primaryPaneIndex={ 0 }
                    minSizes={ { 0: 80, 1: 80 } }
                    initialSizes={ this.getVerticalSplitterSizes }
                    onSizeChange={ this.onVerticalSizeChange }
                    key={ this.props.pingId }>
            <div className={ styles.content }>
              <ChatPanel mode={ this.props.mode }
                         className={ styles.chatPanel }
                         document={ this.props.document }
                         onStartConversation={ this.handleStartOverClick }/>
            </div>
            <div className={ styles.content }>
              <Splitter orientation="horizontal" primaryPaneIndex={ 0 }
                        minSizes={ { 0: 80, 1: 80 } }
                        initialSizes={ this.getHorizontalSplitterSizes }
                        onSizeChange={ this.onHorizontalSizeChange }
                        key={ this.props.pingId }>
                <DetailPanel document={ this.props.document } key={ this.props.pingId }/>
                <LogPanel document={ this.props.document } key={ this.props.pingId }/>
              </Splitter>
            </div>
          </Splitter>
        </div>
      </div>
    );
  }

  private getVerticalSplitterSizes = () => {
    return {
      0: `${this.props.document.ui.verticalSplitter[0].percentage}`
    };
  }

  private getHorizontalSplitterSizes = () => {
    return {
      0: `${this.props.document.ui.horizontalSplitter[0].percentage}`
    };
  }

  private handlePresentationClick = (enabled: boolean) => {
    this.props.enablePresentationMode(enabled);
  }

  private handleStartOverClick = () => {
    this.props.clearLog(this.props.document.documentId);
    this.props.setInspectorObjects(this.props.document.documentId, []);
    this.startNewConversation();
  }

  private handleExportClick = () => {
    if (this.props.document.directLine) {
      CommandServiceImpl.remoteCall(
        SharedConstants.Commands.Emulator.SaveTranscriptToFile,
        this.props.document.directLine.conversationId
      );
    }
  }
}

const mapStateToProps = (state: RootState, { documentId }: { documentId: string }): EmulatorProps => ({
  conversationId: state.chat.chats[documentId].conversationId,
  document: state.chat.chats[documentId],
  endpointId: state.chat.chats[documentId].endpointId,
  pingId: state.chat.chats[documentId].pingId,
  presentationModeEnabled: state.presentation.enabled
});

const mapDispatchToProps = (dispatch): EmulatorProps => ({
  pingDocument: documentId => dispatch(ChatActions.pingDocument(documentId)),
  enablePresentationMode: enable => enable ? dispatch(PresentationActions.enable())
    : dispatch(PresentationActions.disable()),
  setInspectorObjects: (documentId, objects) => dispatch(ChatActions.setInspectorObjects(documentId, objects)),
  clearLog: documentId => dispatch(ChatActions.clearLog(documentId)),
  newConversation: (documentId, options) => dispatch(ChatActions.newConversation(documentId, options)),
  updateDocument: (documentId, updatedValues: Partial<Document>) => dispatch(updateDocument(documentId, updatedValues))
});

export const Emulator = connect(mapStateToProps, mapDispatchToProps)(EmulatorComponent as any) as any;<|MERGE_RESOLUTION|>--- conflicted
+++ resolved
@@ -147,21 +147,14 @@
 
     if (props.mode === 'transcript') {
       try {
-        const conversation = await CommandServiceImpl.remoteCall(
-          SharedConstants.Commands.Emulator.NewTranscript,
-          conversationId
-        );
+        const conversation = await CommandServiceImpl.remoteCall('transcript:new', conversationId);
 
         if (props.document && props.document.deepLink && props.document.activities) {
           try {
             // transcript was deep linked via protocol,
             // and should just be fed its own activities attached to the document
             await CommandServiceImpl.remoteCall(
-<<<<<<< HEAD
-              SharedConstants.Commands.Emulator.FeedTranscriptFromMemory,
-=======
               'emulator:feed-transcript:deep-link',
->>>>>>> e47d745a
               conversation.conversationId,
               props.document.botId,
               props.document.userId,
@@ -174,7 +167,7 @@
           try {
             // the transcript is on disk, so its activities need to be read on the main side and fed in
             const fileInfo: { fileName: string, filePath: string } = await CommandServiceImpl.remoteCall(
-              SharedConstants.Commands.Emulator.FeedTranscriptFromDisk,
+              'emulator:feed-transcript:disk',
               conversation.conversationId,
               props.document.botId,
               props.document.userId,
@@ -299,10 +292,7 @@
 
   private handleExportClick = () => {
     if (this.props.document.directLine) {
-      CommandServiceImpl.remoteCall(
-        SharedConstants.Commands.Emulator.SaveTranscriptToFile,
-        this.props.document.directLine.conversationId
-      );
+      CommandServiceImpl.remoteCall('emulator:save-transcript-to-file', this.props.document.directLine.conversationId);
     }
   }
 }
