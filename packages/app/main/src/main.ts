//
// Copyright (c) Microsoft. All rights reserved.
// Licensed under the MIT license.
//
// Microsoft Bot Framework: http://botframework.com
//
// Bot Framework Emulator Github:
// https://github.com/Microsoft/BotFramwork-Emulator
//
// Copyright (c) Microsoft Corporation
// All rights reserved.
//
// MIT License:
// Permission is hereby granted, free of charge, to any person obtaining
// a copy of this software and associated documentation files (the
// "Software"), to deal in the Software without restriction, including
// without limitation the rights to use, copy, modify, merge, publish,
// distribute, sublicense, and/or sell copies of the Software, and to
// permit persons to whom the Software is furnished to do so, subject to
// the following conditions:
//
// The above copyright notice and this permission notice shall be
// included in all copies or substantial portions of the Software.
//
// THE SOFTWARE IS PROVIDED ""AS IS"", WITHOUT WARRANTY OF ANY KIND,
// EXPRESS OR IMPLIED, INCLUDING BUT NOT LIMITED TO THE WARRANTIES OF
// MERCHANTABILITY, FITNESS FOR A PARTICULAR PURPOSE AND
// NONINFRINGEMENT. IN NO EVENT SHALL THE AUTHORS OR COPYRIGHT HOLDERS BE
// LIABLE FOR ANY CLAIM, DAMAGES OR OTHER LIABILITY, WHETHER IN AN ACTION
// OF CONTRACT, TORT OR OTHERWISE, ARISING FROM, OUT OF OR IN CONNECTION
// WITH THE SOFTWARE OR THE USE OR OTHER DEALINGS IN THE SOFTWARE.
//

import * as Electron from 'electron';
import { app, Menu } from 'electron';

import { dispatch, getSettings } from './settings';
import { WindowStateAction } from './reducers/windowStateReducer';
import * as url from 'url';
import * as path from 'path';
import { Emulator } from './emulator';
import { WindowManager } from './windowManager';
import * as commandLine from './commandLine';
import { setTimeout } from 'timers';
import { Window } from './platform/window';
import { ensureStoragePath, writeFile } from './utils';
import * as squirrel from './squirrelEvents';
import * as Commands from './commands';
import { AppMenuBuilder } from './appMenuBuilder';
import { AppUpdater } from './appUpdater';
import { UpdateInfo } from 'electron-updater';
import { ProgressInfo } from 'builder-util-runtime';
import { getStore } from './data-v2/store';
<<<<<<< HEAD
import { botListsAreDifferent } from './utils/botListsAreDifferent';
=======
import { BotProjectFileWatcher } from './botProjectFileWatcher';
>>>>>>> 30e87ac0

export let mainWindow: Window;
export let windowManager: WindowManager;

const store = getStore();

// -----------------------------------------------------------------------------

(process as NodeJS.EventEmitter).on('uncaughtException', (error: Error) => {
  console.error(error);
});

// -----------------------------------------------------------------------------
// TODO - localization
if (app) {
  app.setName('Bot Framework Emulator (V4 PREVIEW)');
}

// -----------------------------------------------------------------------------
// App-Updater events

AppUpdater.on('checking-for-update', (...args) => {
  AppMenuBuilder.refreshAppUpdateMenu();
});

AppUpdater.on('update-available', (update: UpdateInfo) => {
  AppMenuBuilder.refreshAppUpdateMenu();
  if (AppUpdater.userInitiated) {
    // TODO - localization
    mainWindow.commandService.call('shell:show-message-box', true, {
      title: app.getName(),
      message: `An update is available. Download it now?`,
      buttons: ['Cancel', 'OK'],
      defaultId: 1,
      cancelId: 0
    }).then(result => {
      if (result) {
        AppUpdater.checkForUpdates(true, true);
      }
    });
  }
});

AppUpdater.on('update-downloaded', (update: UpdateInfo) => {
  AppMenuBuilder.refreshAppUpdateMenu();
  // TODO - localization
  if (AppUpdater.userInitiated) {
    mainWindow.commandService.call('shell:show-message-box', true, {
      title: app.getName(),
      message: 'Finished downloading update. Restart and install now?',
      buttons: ['Cancel', 'OK'],
      defaultId: 1,
      cancelId: 0
    }).then(result => {
      if (result) {
        AppUpdater.quitAndInstall();
      }
    });
  }
});

AppUpdater.on('up-to-date', (update: UpdateInfo) => {
  // TODO - localization
  AppMenuBuilder.refreshAppUpdateMenu();
  if (AppUpdater.userInitiated) {
    mainWindow.commandService.call('shell:show-message-box', true, {
      title: app.getName(),
      message: 'There are no updates currently available.'
    });
  }
});

AppUpdater.on('download-progress', (progress: ProgressInfo) => {
  AppMenuBuilder.refreshAppUpdateMenu();
});

AppUpdater.on('error', (err: Error, message: string) => {
  // TODO - localization
  AppMenuBuilder.refreshAppUpdateMenu();
  console.error(err, message);
  if (AppUpdater.userInitiated) {
    mainWindow.commandService.call('shell:show-message-box', true, {
      title: app.getName(),
      message: 'There are no updates currently available.'
    });
  }
});

// -----------------------------------------------------------------------------

var openUrls = [];
var onOpenUrl = function (event: any, url1: any) {
  event.preventDefault();
  if (process.platform === 'darwin') {
    if (mainWindow && mainWindow.webContents) {
      // the app is already running, send a message containing the url to the renderer process
      mainWindow.webContents.send('botemulator', url1);
    } else {
      // the app is not yet running, so store the url so the UI can request it later
      openUrls.push(url1);
    }
  }
};

// Register all commands
Commands.registerCommands();

// Parse command line
commandLine.parseArgs();

Electron.app.on('will-finish-launching', () => {
  Electron.ipcMain.on('getUrls', (event: any, arg) => {
    openUrls.forEach(url2 => mainWindow.webContents.send('botemulator', url2));
    openUrls = [];
  });

  // On Mac, a protocol handler invocation sends urls via this event
  Electron.app.on('open-url', onOpenUrl);
});

var windowIsOffScreen = function (windowBounds: Electron.Rectangle): boolean {
  const nearestDisplay = Electron.screen.getDisplayMatching(windowBounds).workArea;
  return (
    windowBounds.x > (nearestDisplay.x + nearestDisplay.width) ||
    (windowBounds.x + windowBounds.width) < nearestDisplay.x ||
    windowBounds.y > (nearestDisplay.y + nearestDisplay.height) ||
    (windowBounds.y + windowBounds.height) < nearestDisplay.y
  );
};

const createMainWindow = async () => {
  if (squirrel.handleStartupEvent()) {
    return;
  }

  /*
  // TODO: Read window size AFTER store is initialized (how did this ever work?)
  const settings = getSettings();
  let initBounds: Electron.Rectangle = {
    width: settings.windowState.width || 0,
    height: settings.windowState.height || 0,
    x: settings.windowState.left || 0,
    y: settings.windowState.top || 0,
  }
  if (windowIsOffScreen(initBounds)) {
    let display = Electron.screen.getAllDisplays().find(display => display.id === settings.windowState.displayId);
    display = display || Electron.screen.getDisplayMatching(initBounds);
    initBounds.x = display.workArea.x;
    initBounds.y = display.workArea.y;
  }
  */

  mainWindow = new Window(
    new Electron.BrowserWindow(
      {
        show: false,
        backgroundColor: '#f7f7f7',
        /*
        width: initBounds.width,
        height: initBounds.height,
        x: initBounds.x,
        y: initBounds.y
        */
        width: 1400,
        height: 920
      }));

  // get reference to bots list in state for comparison against state changes
  let botsRef = store.getState().bot.botFiles;

  store.subscribe(() => {
    const state = store.getState();

    // if the bots list changed, write it to disk
    const bots = state.bot.botFiles.filter(botFile => !!botFile);
    if (botListsAreDifferent(botsRef, bots)) {
      const botsJson = { bots };
      const botsJsonPath = path.join(ensureStoragePath(), 'bots.json');

      try {
        // write bots list
        writeFile(botsJsonPath, botsJson);
        // update cached version to check against for changes
        botsRef = bots;
      } catch (e) {
        console.error('Error writing bot list to disk: ', e);
      }

      /* Timeout's are currently busted in Electron; will write on every store change until fix is made.
      // Issue: https://github.com/electron/electron/issues/7079

      clearTimeout(botSettingsTimer);

      // wait 5 seconds after updates to bots list to write to disk
      botSettingsTimer = setTimeout(() => {
        const botsJsonPath = `${ensureStoragePath()}/bots.json`;
        try {
          writeFile(botsJsonPath, botsJson);
          console.log('Wrote bot settings to desk.');
        } catch (e) { console.error('Error writing bot settings to disk: ', e); }
      }, 1000);*/
    }
  });

  const serverUrl = await Emulator.startup();
  store.dispatch({ type: 'updateServiceUrl', payload: serverUrl.replace('[::]', 'localHost') });

  loadMainPage();

  mainWindow.browserWindow.setTitle(app.getName());
  windowManager = new WindowManager();

  // Start auto-updater
  AppUpdater.startup();

  const template: Electron.MenuItemConstructorOptions[] = AppMenuBuilder.getAppMenuTemplate();

  Menu.setApplicationMenu(Menu.buildFromTemplate(template));

  // initialize bot project watcher
  BotProjectFileWatcher.getInstance().initialize(mainWindow.commandService);

  const rememberBounds = () => {
    const bounds = mainWindow.browserWindow.getBounds();
    dispatch<WindowStateAction>({
      type: 'Window_RememberBounds',
      state: {
        displayId: Electron.screen.getDisplayMatching(bounds).id,
        width: bounds.width,
        height: bounds.height,
        left: bounds.x,
        top: bounds.y
      }
    });
  };

  mainWindow.browserWindow.on('resize', () => {
    rememberBounds();
  });

  mainWindow.browserWindow.on('move', () => {
    rememberBounds();
  });

  mainWindow.browserWindow.on('closed', function () {
    windowManager.closeAll();
    mainWindow = null;
  });

  mainWindow.browserWindow.on('restore', () => {
    if (windowIsOffScreen(mainWindow.browserWindow.getBounds())) {
      const bounds = mainWindow.browserWindow.getBounds();
      let display = Electron.screen.getAllDisplays().find(displayArg =>
        displayArg.id === getSettings().windowState.displayId);
      display = display || Electron.screen.getDisplayMatching(bounds);
      mainWindow.browserWindow.setPosition(display.workArea.x, display.workArea.y);
      dispatch<WindowStateAction>({
        type: 'Window_RememberBounds',
        state: {
          displayId: display.id,
          width: bounds.width,
          height: bounds.height,
          left: display.workArea.x,
          top: display.workArea.y
        }
      });
    }
  });

  mainWindow.browserWindow.once('ready-to-show', () => {
    mainWindow.webContents.setZoomLevel(getSettings().windowState.zoomLevel);
    mainWindow.browserWindow.show();
    if (process.env.NODE_ENV !== 'development') {
      AppUpdater.checkForUpdates(false, true);
    }
  });
};

function loadMainPage() {
  let queryString = '';
  if (process.argv[1] && process.argv[1].indexOf('botemulator') !== -1) {
    // add a query string with the botemulator protocol handler content
    queryString = '?' + process.argv[1];
  }

  let page = process.env.ELECTRON_TARGET_URL || url.format({
    protocol: 'file',
    slashes: true,
    pathname: path.join(__dirname, '../../node_modules/@bfemulator/client/public/index.html')
  });

  if (/^http:\/\//.test(page)) {
    console.warn(`Loading emulator code from ${page}`);
  }

  if (queryString) {
    page = page + queryString;
  }

  mainWindow.browserWindow.loadURL(page);
}

Electron.app.on('ready', function () {
  if (!mainWindow) {
    if (process.argv.find(val => val.includes('--vscode-debugger'))) {
      // workaround for delay in vscode debugger attach
      setTimeout(createMainWindow, 5000);
      // createMainWindow();
    } else {
      createMainWindow();
    }
  }
});

Electron.app.on('window-all-closed', function () {
  // if (process.platform !== 'darwin') {
  Electron.app.quit();
  // }
});

Electron.app.on('activate', async function () {
  if (!mainWindow) {
    await createMainWindow();
  }
});<|MERGE_RESOLUTION|>--- conflicted
+++ resolved
@@ -51,11 +51,8 @@
 import { UpdateInfo } from 'electron-updater';
 import { ProgressInfo } from 'builder-util-runtime';
 import { getStore } from './data-v2/store';
-<<<<<<< HEAD
 import { botListsAreDifferent } from './utils/botListsAreDifferent';
-=======
 import { BotProjectFileWatcher } from './botProjectFileWatcher';
->>>>>>> 30e87ac0
 
 export let mainWindow: Window;
 export let windowManager: WindowManager;
