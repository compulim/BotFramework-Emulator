//
// Copyright (c) Microsoft. All rights reserved.
// Licensed under the MIT license.
//
// Microsoft Bot Framework: http://botframework.com
//
// Bot Framework Emulator Github:
// https://github.com/Microsoft/BotFramwork-Emulator
//
// Copyright (c) Microsoft Corporation
// All rights reserved.
//
// MIT License:
// Permission is hereby granted, free of charge, to any person obtaining
// a copy of this software and associated documentation files (the
// "Software"), to deal in the Software without restriction, including
// without limitation the rights to use, copy, modify, merge, publish,
// distribute, sublicense, and/or sell copies of the Software, and to
// permit persons to whom the Software is furnished to do so, subject to
// the following conditions:
//
// The above copyright notice and this permission notice shall be
// included in all copies or substantial portions of the Software.
//
// THE SOFTWARE IS PROVIDED ""AS IS"", WITHOUT WARRANTY OF ANY KIND,
// EXPRESS OR IMPLIED, INCLUDING BUT NOT LIMITED TO THE WARRANTIES OF
// MERCHANTABILITY, FITNESS FOR A PARTICULAR PURPOSE AND
// NONINFRINGEMENT. IN NO EVENT SHALL THE AUTHORS OR COPYRIGHT HOLDERS BE
// LIABLE FOR ANY CLAIM, DAMAGES OR OTHER LIABILITY, WHETHER IN AN ACTION
// OF CONTRACT, TORT OR OTHERWISE, ARISING FROM, OUT OF OR IN CONNECTION
// WITH THE SOFTWARE OR THE USE OR OTHER DEALINGS IN THE SOFTWARE.
//

import { css } from 'glamor';
import React from 'react';
import * as constants from '../../../constants';
import { connect } from 'react-redux';
import ExpandCollapse, { Controls as ExpandCollapseControls, Content as ExpandCollapseContent } from '../../layout/expandCollapse';

const CSS = css({
    backgroundColor: 'Pink',
    display: 'flex',
    flex: 1,
    flexDirection: 'column',
    listStyleType: 'none',
    margin: 0,
    padding: 0,
    width: 200
});

const BOTS_CSS = css({
    display: 'flex',
    flexDirection: 'column',
    listStyleType: 'none',
    margin: 0,
    padding: 0
});

export class CardExplorer extends React.Component {
    constructor(props, context) {
        super(props, context);
    }

    render() {
        return(
            <ul className={ CSS }>
                <li>
                    <ExpandCollapse
                        initialExpanded={ true }
                        title="Cards"
                    >
<<<<<<< HEAD
                        <ul className={ BOTS_CSS }>
                            {
                                this.props.cards.length ?
                                this.props.cards.map(card => <li>{ card.content.title }</li>) : <li>No cards found...</li>
                            }
                        </ul>
=======
                        <ExpandCollapseContent>
                            <ul className={ BOTS_CSS }>
                                {
                                     this.props.cards.length ?
                                     this.props.cards.map(card => <li>{ card.title }</li>) : <li>No cards found...</li>
                                }
                            </ul>
                        </ExpandCollapseContent>
>>>>>>> 1d748e08
                    </ExpandCollapse>
                </li>
            </ul>
        );
    }
}

export default connect(state => ({
    cards: state.editor.documents.filter(doc => doc.contentType === constants.ContentType_Card)
}))(CardExplorer);<|MERGE_RESOLUTION|>--- conflicted
+++ resolved
@@ -69,23 +69,14 @@
                         initialExpanded={ true }
                         title="Cards"
                     >
-<<<<<<< HEAD
-                        <ul className={ BOTS_CSS }>
-                            {
-                                this.props.cards.length ?
-                                this.props.cards.map(card => <li>{ card.content.title }</li>) : <li>No cards found...</li>
-                            }
-                        </ul>
-=======
                         <ExpandCollapseContent>
                             <ul className={ BOTS_CSS }>
                                 {
                                      this.props.cards.length ?
-                                     this.props.cards.map(card => <li>{ card.title }</li>) : <li>No cards found...</li>
+                                     this.props.cards.map(card => <li>{ card.content.title }</li>) : <li>No cards found...</li>
                                 }
                             </ul>
                         </ExpandCollapseContent>
->>>>>>> 1d748e08
                     </ExpandCollapse>
                 </li>
             </ul>
