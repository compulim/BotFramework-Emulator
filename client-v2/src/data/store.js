--- conflicted
+++ resolved
@@ -36,14 +36,6 @@
 import promiseMiddleware from 'redux-promise-middleware';
 import WebSocketActionBridge from 'redux-websocket-bridge';
 
-<<<<<<< HEAD
-// import SockJS from 'sockjs-client';
-
-// import IPCRendererWebSocket from 'electron-ipcrenderer-websocket';
-// import WebSocketActionBridge from 'redux-websocket-action-bridge';
-
-=======
->>>>>>> 4b634d64
 import assetExplorer from './reducer/assetExplorer';
 import bot from './reducer/bot';
 import card from './reducer/card';
@@ -51,12 +43,9 @@
 import editor from './reducer/editor';
 import navBar from './reducer/navBar';
 import server from './reducer/server';
-<<<<<<< HEAD
-=======
 
 // TODO: Remove this when we no longer need to debug the WebSocket connection
 // import DebugWebSocketConnection from './debugWebSocketConnection';
->>>>>>> 4b634d64
 
 const electron = window.process && window.process.versions.electron;
 
